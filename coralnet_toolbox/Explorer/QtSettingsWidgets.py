import os
import warnings

from PyQt5.QtCore import Qt, pyqtSignal, pyqtSlot
from PyQt5.QtWidgets import (QVBoxLayout, QHBoxLayout, QPushButton, QComboBox, QLabel, 
                             QWidget, QGroupBox, QSlider, QListWidget, QTabWidget, 
                             QLineEdit, QFileDialog, QFormLayout, QSpinBox, QDoubleSpinBox)

from coralnet_toolbox.MachineLearning.Community.cfg import get_available_configs
from coralnet_toolbox.Explorer.transformer_models import TRANSFORMER_MODELS

warnings.filterwarnings("ignore", category=DeprecationWarning)


# ----------------------------------------------------------------------------------------------------------------------
# Widgets
# ----------------------------------------------------------------------------------------------------------------------


class UncertaintySettingsWidget(QWidget):
    """A widget for configuring uncertainty sampling parameters."""
    parameters_changed = pyqtSignal(dict)

    def __init__(self, parent=None):
        super().__init__(parent)
        self.setup_ui()
        # Set a strong focus policy to prevent the menu from closing on interaction
        self.confidence_slider.setFocusPolicy(Qt.StrongFocus)
        self.margin_slider.setFocusPolicy(Qt.StrongFocus)

    def setup_ui(self):
        """Creates the UI controls for the parameters."""
        main_layout = QFormLayout(self)
        main_layout.setContentsMargins(10, 10, 10, 10)
        main_layout.setSpacing(15)

        # 1. Confidence Threshold
        confidence_layout = QHBoxLayout()
        self.confidence_slider = QSlider(Qt.Horizontal)
        self.confidence_slider.setMinimum(0)
        self.confidence_slider.setMaximum(100)
        self.confidence_slider.setValue(60)
        self.confidence_slider.setToolTip(
            "Find annotations where the model's top guess\n"
            "has a confidence BELOW this threshold."
        )
        self.confidence_label = QLabel("60%")
        self.confidence_label.setMinimumWidth(40)
        confidence_layout.addWidget(self.confidence_slider)
        confidence_layout.addWidget(self.confidence_label)
        main_layout.addRow("Max Confidence:", confidence_layout)

        # 2. Margin Threshold
        margin_layout = QHBoxLayout()
        self.margin_slider = QSlider(Qt.Horizontal)
        self.margin_slider.setMinimum(0)
        self.margin_slider.setMaximum(50)
        self.margin_slider.setValue(10)
        self.margin_slider.setToolTip(
            "Find annotations where the confidence difference\n"
            "between the top two guesses is BELOW this threshold."
        )
        self.margin_label = QLabel("10%")
        self.margin_label.setMinimumWidth(40)
        margin_layout.addWidget(self.margin_slider)
        margin_layout.addWidget(self.margin_label)
        main_layout.addRow("Min Margin:", margin_layout)

        # Connect signals
        self.confidence_slider.valueChanged.connect(self._emit_parameters)
        self.margin_slider.valueChanged.connect(self._emit_parameters)
        self.confidence_slider.valueChanged.connect(
            lambda v: self.confidence_label.setText(f"{v}%")
        )
        self.margin_slider.valueChanged.connect(
            lambda v: self.margin_label.setText(f"{v}%")
        )

    @pyqtSlot()
    def _emit_parameters(self):
        """Gathers current values and emits them in a dictionary."""
        params = self.get_parameters()
        self.parameters_changed.emit(params)

    def get_parameters(self):
        """Returns the current parameters as a dictionary."""
        return {
            'confidence': self.confidence_slider.value() / 100.0,
            'margin': self.margin_slider.value() / 100.0
        }
        

class MislabelSettingsWidget(QWidget):
    """A widget for configuring mislabel detection parameters."""
    parameters_changed = pyqtSignal(dict)

    def __init__(self, parent=None):
        super().__init__(parent)
        self.setup_ui()
        # Set a default value to prevent the menu from closing on interaction
        self.k_spinbox.setFocusPolicy(Qt.StrongFocus)
        self.threshold_slider.setFocusPolicy(Qt.StrongFocus)

    def setup_ui(self):
        """Creates the UI controls for the parameters."""
        main_layout = QFormLayout(self)
        main_layout.setContentsMargins(10, 10, 10, 10)
        main_layout.setSpacing(15)

        # 1. K (Number of Neighbors)
        self.k_spinbox = QSpinBox()
        self.k_spinbox.setMinimum(2)
        self.k_spinbox.setMaximum(50)
        self.k_spinbox.setValue(5)
        self.k_spinbox.setToolTip("Number of neighbors to check for each point (K).")
        main_layout.addRow("Neighbors (K):", self.k_spinbox)

        # 2. Agreement Threshold
        threshold_layout = QHBoxLayout()
        self.threshold_slider = QSlider(Qt.Horizontal)
        self.threshold_slider.setMinimum(0)
        self.threshold_slider.setMaximum(100)
        self.threshold_slider.setValue(60)
        self.threshold_slider.setToolTip(
            "A point is flagged if the percentage of neighbors\n"
            "with the same label is BELOW this threshold."
        )

        self.threshold_label = QLabel("60%")
        self.threshold_label.setMinimumWidth(40)

        threshold_layout.addWidget(self.threshold_slider)
        threshold_layout.addWidget(self.threshold_label)
        main_layout.addRow("Agreement:", threshold_layout)
        
        # Connect signals
        self.k_spinbox.valueChanged.connect(self._emit_parameters)
        self.threshold_slider.valueChanged.connect(self._emit_parameters)
        self.threshold_slider.valueChanged.connect(
            lambda v: self.threshold_label.setText(f"{v}%")
        )
    
    @pyqtSlot()
    def _emit_parameters(self):
        """Gathers current values and emits them in a dictionary."""
        params = self.get_parameters()
        self.parameters_changed.emit(params)

    def get_parameters(self):
        """Returns the current parameters as a dictionary."""
        return {
            'k': self.k_spinbox.value(),
            'threshold': self.threshold_slider.value() / 100.0
        }
        

class SimilaritySettingsWidget(QWidget):
    """A widget for configuring similarity search parameters (number of neighbors)."""
    parameters_changed = pyqtSignal(dict)

    def __init__(self, parent=None):
        super().__init__(parent)
        self.setup_ui()
        self.k_spinbox.setFocusPolicy(Qt.StrongFocus)

    def setup_ui(self):
        """Creates the UI controls for the parameters."""
        main_layout = QFormLayout(self)
        main_layout.setContentsMargins(10, 10, 10, 10)
        main_layout.setSpacing(15)

        # K (Number of Neighbors)
        self.k_spinbox = QSpinBox()
        self.k_spinbox.setMinimum(1)
        self.k_spinbox.setMaximum(200)
        self.k_spinbox.setValue(10)
        self.k_spinbox.setToolTip("Number of similar items to find (K).")
        main_layout.addRow("Neighbors (K):", self.k_spinbox)

        # Connect signals
        self.k_spinbox.valueChanged.connect(self._emit_parameters)

    @pyqtSlot()
    def _emit_parameters(self):
        params = self.get_parameters()
        self.parameters_changed.emit(params)

    def get_parameters(self):
        return {
            'k': self.k_spinbox.value()
        }
        
        
class DuplicateSettingsWidget(QWidget):
    """Widget for configuring duplicate detection parameters."""
    parameters_changed = pyqtSignal(dict)

    def __init__(self, parent=None):
        super(DuplicateSettingsWidget, self).__init__(parent)
        layout = QVBoxLayout(self)
        layout.setContentsMargins(10, 10, 10, 10)
        
        # Using a DoubleSpinBox for the distance threshold
        self.threshold_spinbox = QDoubleSpinBox()
        self.threshold_spinbox.setDecimals(3)
        self.threshold_spinbox.setRange(0.0, 10.0)
        self.threshold_spinbox.setSingleStep(0.01)
        self.threshold_spinbox.setValue(0.1)  # Default value for squared L2 distance
        self.threshold_spinbox.setToolTip(
            "Similarity Threshold (Squared L2 Distance).\n"
            "Lower values mean more similar.\n"
            "A value of 0 means identical features."
        )
        
        self.threshold_spinbox.valueChanged.connect(self._emit_parameters)

        form_layout = QHBoxLayout()
        form_layout.addWidget(QLabel("Threshold:"))
        form_layout.addWidget(self.threshold_spinbox)
        layout.addLayout(form_layout)

    def _emit_parameters(self):
        """Emits the current parameters."""
        params = {
            'threshold': self.threshold_spinbox.value()
        }
        self.parameters_changed.emit(params)

    def get_parameters(self):
        """Returns the current parameters as a dictionary."""
        return {
            'threshold': self.threshold_spinbox.value()
        }


class AnnotationSettingsWidget(QGroupBox):
    """Widget for filtering annotations by image, type, and label in a multi-column layout."""

    def __init__(self, main_window, parent=None):
        super(AnnotationSettingsWidget, self).__init__("Annotation Settings", parent)
        self.main_window = main_window
        self.explorer_window = parent  # Store reference to ExplorerWindow
        self.setup_ui()

    def setup_ui(self):
        # The main layout is vertical, to hold the top columns and the bottom buttons
        layout = QVBoxLayout(self)

        # A horizontal layout to contain the filter columns
        conditions_layout = QHBoxLayout()

        # Images column
        images_column = QVBoxLayout()
        images_label = QLabel("Images:")
        images_label.setStyleSheet("font-weight: bold;")
        images_column.addWidget(images_label)

        self.images_list = QListWidget()
        self.images_list.setSelectionMode(QListWidget.ExtendedSelection)
        self.images_list.setMinimumHeight(100)

        if hasattr(self.main_window, 'image_window') and hasattr(self.main_window.image_window, 'raster_manager'):
            for path in self.main_window.image_window.raster_manager.image_paths:
                self.images_list.addItem(os.path.basename(path))

        images_column.addWidget(self.images_list)

        images_buttons_layout = QHBoxLayout()
        self.images_select_all_btn = QPushButton("Select All")
        self.images_select_all_btn.clicked.connect(self.select_all_images)
        images_buttons_layout.addWidget(self.images_select_all_btn)

        self.images_deselect_all_btn = QPushButton("Deselect All")
        self.images_deselect_all_btn.clicked.connect(self.deselect_all_images)
        images_buttons_layout.addWidget(self.images_deselect_all_btn)
        images_column.addLayout(images_buttons_layout)

        conditions_layout.addLayout(images_column)

        # Annotation Type column
        type_column = QVBoxLayout()
        type_label = QLabel("Annotation Type:")
        type_label.setStyleSheet("font-weight: bold;")
        type_column.addWidget(type_label)

        self.annotation_type_list = QListWidget()
        self.annotation_type_list.setSelectionMode(QListWidget.ExtendedSelection)
        self.annotation_type_list.setMinimumHeight(100)
        self.annotation_type_list.addItems(["PatchAnnotation",
                                            "RectangleAnnotation",
                                            "PolygonAnnotation",
                                            "MultiPolygonAnnotation"])

        type_column.addWidget(self.annotation_type_list)

        type_buttons_layout = QHBoxLayout()
        self.type_select_all_btn = QPushButton("Select All")
        self.type_select_all_btn.clicked.connect(self.select_all_annotation_types)
        type_buttons_layout.addWidget(self.type_select_all_btn)

        self.type_deselect_all_btn = QPushButton("Deselect All")
        self.type_deselect_all_btn.clicked.connect(self.deselect_all_annotation_types)
        type_buttons_layout.addWidget(self.type_deselect_all_btn)
        type_column.addLayout(type_buttons_layout)

        conditions_layout.addLayout(type_column)

        # Label column
        label_column = QVBoxLayout()
        label_label = QLabel("Label:")
        label_label.setStyleSheet("font-weight: bold;")
        label_column.addWidget(label_label)

        self.label_list = QListWidget()
        self.label_list.setSelectionMode(QListWidget.ExtendedSelection)
        self.label_list.setMinimumHeight(100)

        if hasattr(self.main_window, 'label_window') and hasattr(self.main_window.label_window, 'labels'):
            for label in self.main_window.label_window.labels:
                self.label_list.addItem(label.short_label_code)

        label_column.addWidget(self.label_list)

        label_buttons_layout = QHBoxLayout()
        self.label_select_all_btn = QPushButton("Select All")
        self.label_select_all_btn.clicked.connect(self.select_all_labels)
        label_buttons_layout.addWidget(self.label_select_all_btn)

        self.label_deselect_all_btn = QPushButton("Deselect All")
        self.label_deselect_all_btn.clicked.connect(self.deselect_all_labels)
        label_buttons_layout.addWidget(self.label_deselect_all_btn)
        label_column.addLayout(label_buttons_layout)

        conditions_layout.addLayout(label_column)

        # Add the horizontal layout of columns to the main vertical layout
        layout.addLayout(conditions_layout)

        # Bottom buttons layout with Apply and Clear buttons on the right
        bottom_layout = QHBoxLayout()
        bottom_layout.addStretch()  # Push buttons to the right

        self.apply_button = QPushButton("Apply")
        self.apply_button.clicked.connect(self.apply_conditions)
        bottom_layout.addWidget(self.apply_button)

        self.clear_button = QPushButton("Clear")
        self.clear_button.clicked.connect(self.clear_all_conditions)
        bottom_layout.addWidget(self.clear_button)

        # Add the bottom buttons layout to the main layout
        layout.addLayout(bottom_layout)

        # Add a stretch item to push all content to the top
        layout.addStretch(1)

        # Set defaults
        self.set_defaults()

    def select_all_images(self):
        """Select all items in the images list."""
        self.images_list.selectAll()

    def deselect_all_images(self):
        """Deselect all items in the images list."""
        self.images_list.clearSelection()

    def select_all_annotation_types(self):
        """Select all items in the annotation types list."""
        self.annotation_type_list.selectAll()

    def deselect_all_annotation_types(self):
        """Deselect all items in the annotation types list."""
        self.annotation_type_list.clearSelection()

    def select_all_labels(self):
        """Select all items in the labels list."""
        self.label_list.selectAll()

    def deselect_all_labels(self):
        """Deselect all items in the labels list."""
        self.label_list.clearSelection()

    def set_defaults(self):
        """Set default selections."""
        self.set_default_to_current_image()
        self.select_all_annotation_types()
        self.select_all_labels()

    def set_default_to_current_image(self):
        """Set the current image as the default selection."""
        if hasattr(self.main_window, 'annotation_window'):
            current_image_path = self.main_window.annotation_window.current_image_path
            if current_image_path:
                current_image_name = os.path.basename(current_image_path)
                items = self.images_list.findItems(current_image_name, Qt.MatchExactly)
                if items:
                    items[0].setSelected(True)
                    return
        self.select_all_images()

    def clear_all_conditions(self):
        """Reset all conditions to their defaults."""
        self.images_list.clearSelection()
        self.annotation_type_list.clearSelection()
        self.label_list.clearSelection()
        self.set_defaults()
        if self.explorer_window and hasattr(self.explorer_window, 'refresh_filters'):
            self.explorer_window.refresh_filters()

    def apply_conditions(self):
        """Apply the current filter conditions."""
        if self.explorer_window and hasattr(self.explorer_window, 'refresh_filters'):
            self.explorer_window.refresh_filters()

    def get_selected_images(self):
        """Get selected image names."""
        selected_items = self.images_list.selectedItems()
        if not selected_items:
            return []
        return [item.text() for item in selected_items]

    def get_selected_annotation_types(self):
        """Get selected annotation types."""
        selected_items = self.annotation_type_list.selectedItems()
        if not selected_items:
            return []
        return [item.text() for item in selected_items]

    def get_selected_labels(self):
        """Get selected labels."""
        selected_items = self.label_list.selectedItems()
        if not selected_items:
            return []
        return [item.text() for item in selected_items]


class ModelSettingsWidget(QGroupBox):
    """Widget containing a structured, hierarchical model selection system."""
    selection_changed = pyqtSignal()

    def __init__(self, main_window, parent=None):
        super(ModelSettingsWidget, self).__init__("Model Settings", parent)
        self.main_window = main_window
        self.explorer_window = parent

        # --- Data for hierarchical selection ---
        self.standard_models_map = {
            'YOLOv8': {'Nano': 'n', 'Small': 's', 'Medium': 'm', 'Large': 'l', 'X-Large': 'x'},
            'YOLOv11': {'Nano': 'n', 'Small': 's', 'Medium': 'm', 'Large': 'l', 'X-Large': 'x'},
            'YOLOv12': {'Nano': 'n', 'Small': 's', 'Medium': 'm', 'Large': 'l', 'X-Large': 'x'}
        }
        self.community_configs = get_available_configs(task='classify')
        
        # --- Transformer models for feature extraction ---
        self.transformer_models = TRANSFORMER_MODELS

        self.setup_ui()

    def setup_ui(self):
        """Set up the UI with a tabbed interface for model selection."""
        main_layout = QVBoxLayout(self)
        self.tabs = QTabWidget()

        # === Tab 1: Select Pre-defined Model ===
        model_select_tab = QWidget()
        self.model_select_layout = QFormLayout(model_select_tab)
        self.model_select_layout.setContentsMargins(5, 10, 5, 5)

        # 1. Main Category ComboBox
        self.category_combo = QComboBox()
        self.category_combo.addItems(["Color Features", "Standard Model", "Community Model", "Transformer Model"])
        self.model_select_layout.addRow("Category:", self.category_combo)

        # 2. Standard Model Options (initially hidden)
        self.family_combo = QComboBox()
        self.family_combo.addItems(self.standard_models_map.keys())
        self.size_combo = QComboBox()
        self.family_combo.currentTextChanged.connect(self._update_size_combo)
        self._update_size_combo(self.family_combo.currentText())
        
        self.standard_model_widgets = [QLabel("Family:"), self.family_combo, QLabel("Size:"), self.size_combo]
        self.model_select_layout.addRow(self.standard_model_widgets[0], self.standard_model_widgets[1])
        self.model_select_layout.addRow(self.standard_model_widgets[2], self.standard_model_widgets[3])

        # 3. Community Model Options (initially hidden)
        self.community_combo = QComboBox()
        if self.community_configs:
            self.community_combo.addItems(list(self.community_configs.keys()))
        self.community_model_widgets = [QLabel("Model:"), self.community_combo]
        self.model_select_layout.addRow(self.community_model_widgets[0], self.community_model_widgets[1])
        
        # 4. Transformer Model Options (initially hidden)
        self.transformer_combo = QComboBox()
        self.transformer_combo.addItems(list(self.transformer_models.keys()))
        self.transformer_model_widgets = [QLabel("Model:"), self.transformer_combo]
        self.model_select_layout.addRow(self.transformer_model_widgets[0], self.transformer_model_widgets[1])
        
        self.tabs.addTab(model_select_tab, "Select Model")

        # === Tab 2: Existing Model from File ===
        model_existing_tab = QWidget()
        model_existing_layout = QFormLayout(model_existing_tab)
        model_existing_layout.setContentsMargins(5, 10, 5, 5)

        self.model_path_edit = QLineEdit()
        self.model_path_edit.setPlaceholderText("Path to a compatible .pt model file...")
        browse_button = QPushButton("Browse...")
        browse_button.clicked.connect(self.browse_for_model)

        path_layout = QHBoxLayout()
        path_layout.addWidget(self.model_path_edit)
        path_layout.addWidget(browse_button)
        model_existing_layout.addRow("Model Path:", path_layout)
        
        help_label = QLabel("Note: Select an Ultralytics model (.pt).")
        help_label.setStyleSheet("color: gray; font-style: italic;")
        model_existing_layout.addRow("", help_label)

        self.tabs.addTab(model_existing_tab, "Use Existing Model")

        main_layout.addWidget(self.tabs)

        # === Feature Extraction Mode (Reverted to bottom) ===
        feature_mode_layout = QFormLayout()
        self.feature_mode_combo = QComboBox()
        self.feature_mode_combo.addItems(["Predictions", "Embed Features"])
        self.feature_mode_combo.setCurrentText("Embed Features")  # Set default to Embed Features
        feature_mode_layout.addRow("Feature Mode:", self.feature_mode_combo)
        main_layout.addLayout(feature_mode_layout)

        # --- Connect Signals ---
        self.category_combo.currentTextChanged.connect(self._on_category_changed)
        self.tabs.currentChanged.connect(self._on_selection_changed)
        for widget in [self.category_combo, self.family_combo, self.size_combo, 
                       self.community_combo, self.transformer_combo, self.model_path_edit, self.feature_mode_combo]:
            if isinstance(widget, QComboBox):
                widget.currentTextChanged.connect(self._on_selection_changed)
            elif isinstance(widget, QLineEdit):
                widget.textChanged.connect(self._on_selection_changed)
        
        # --- Initial State ---
        self._on_category_changed(self.category_combo.currentText())
        self._on_selection_changed()

    @pyqtSlot(str)
    def _update_size_combo(self, family):
        """Populate the size combo box based on the selected family."""
        self.size_combo.clear()
        if family in self.standard_models_map:
            self.size_combo.addItems(self.standard_models_map[family].keys())

    @pyqtSlot(str)
    def _on_category_changed(self, category):
        """Show or hide sub-option widgets based on the selected category."""
        is_standard = (category == "Standard Model")
        is_community = (category == "Community Model")
        is_transformer = (category == "Transformer Model")
        
        for widget in self.standard_model_widgets:
            widget.setVisible(is_standard)
        for widget in self.community_model_widgets:
            widget.setVisible(is_community)
        for widget in self.transformer_model_widgets:
            widget.setVisible(is_transformer)
        
        self._on_selection_changed()

    def browse_for_model(self):
        """Open a file dialog to browse for model files."""
        options = QFileDialog.Options()
        file_path, _ = QFileDialog.getOpenFileName(
            self, "Select Model File", "", "PyTorch Models (*.pt);;All Files (*)", options=options)
        if file_path:
            self.model_path_edit.setText(file_path)
            
    @pyqtSlot()
    def _on_selection_changed(self):
        """Central slot to handle any change and emit a single signal."""
        self._update_feature_mode_state()
        self.selection_changed.emit()

    def _update_feature_mode_state(self):
        """Update the enabled state and tooltip of the feature mode field."""
        is_color_features = False
        is_transformer = False
        current_tab_index = self.tabs.currentIndex()
        
        if current_tab_index == 0:
            category = self.category_combo.currentText()
            is_color_features = (category == "Color Features")
            is_transformer = (category == "Transformer Model")
<<<<<<< HEAD
        
        # Disable feature mode for Color Features and Transformer Models
        # (Transformers always output embeddings)
        self.feature_mode_combo.setEnabled(not (is_color_features or is_transformer))
=======
        
        # Disable feature mode for Color Features and Transformer Models
        # (Transformers always output embeddings)
        self.feature_mode_combo.setEnabled(not (is_color_features or is_transformer))
        
        # If disabled categories are selected, force the combo to "Embed Features"
        if is_color_features or is_transformer:
            self.feature_mode_combo.setCurrentText("Embed Features")
>>>>>>> 6067683b
        
        if is_color_features:
            self.feature_mode_combo.setToolTip("Feature Mode is not applicable for Color Features.")
        elif is_transformer:
            self.feature_mode_combo.setToolTip("Transformer models always output embedding features.")
        else:
            self.feature_mode_combo.setToolTip(
                "Choose 'Predictions' for class probabilities (for uncertainty analysis)\n"
                "or 'Embed Features' for a general-purpose feature vector."
            )
    
    def get_selected_model(self):
        """Get the currently selected model name/path and feature mode."""
        current_tab_index = self.tabs.currentIndex()
        model_name = ""
        
        if current_tab_index == 0:
            category = self.category_combo.currentText()
            if category == "Color Features":
                model_name = "Color Features"
            elif category == "Standard Model":
                family_text = self.family_combo.currentText()
                size_text = self.size_combo.currentText()
                
                # Add a guard clause to prevent crashing if a combo is empty.
                if not family_text or not size_text:
                    return "", "N/A"  # Return a safe default
                
                family_key = family_text.lower().replace('-', '')
                size_key = self.standard_models_map[family_text][size_text]
                model_name = f"{family_key}{size_key}-cls.pt"

            elif category == "Community Model":
                model_name = self.community_combo.currentText()
            elif category == "Transformer Model":
                # Get the HuggingFace model ID from the transformer models map
                selected_display_name = self.transformer_combo.currentText()
                model_name = self.transformer_models.get(selected_display_name, selected_display_name)
        elif current_tab_index == 1:
            model_name = self.model_path_edit.text()
        
        feature_mode = self.feature_mode_combo.currentText() if self.feature_mode_combo.isEnabled() else "N/A"
        return model_name, feature_mode
    

class EmbeddingSettingsWidget(QGroupBox):
    """Widget containing settings with tabs for models and embedding."""

    def __init__(self, main_window, parent=None):
        super(EmbeddingSettingsWidget, self).__init__("Embedding Settings", parent)
        self.main_window = main_window
        self.explorer_window = parent

        self.setup_ui()

        # Initial call to set the sliders correctly for the default technique
        self._update_parameter_sliders()

    def setup_ui(self):
        """Set up the UI with embedding technique parameters."""
        main_layout = QVBoxLayout(self)
        main_layout.setContentsMargins(5, 10, 5, 5)

        # Form layout for embedding settings
        settings_layout = QFormLayout()

        self.embedding_technique_combo = QComboBox()
        self.embedding_technique_combo.addItems(["PCA", "TSNE", "UMAP"])
        self.embedding_technique_combo.currentTextChanged.connect(self._update_parameter_sliders)
        settings_layout.addRow("Technique:", self.embedding_technique_combo)

        # Slider 1
        self.param1_label = QLabel("Parameter 1:")
        param1_layout = QHBoxLayout()
        self.param1_slider = QSlider(Qt.Horizontal)
        self.param1_value_label = QLabel("0")
        self.param1_value_label.setMinimumWidth(25)
        param1_layout.addWidget(self.param1_slider)
        param1_layout.addWidget(self.param1_value_label)
        settings_layout.addRow(self.param1_label, param1_layout)
        self.param1_slider.valueChanged.connect(lambda v: self.param1_value_label.setText(str(v)))

        # Slider 2
        self.param2_label = QLabel("Parameter 2:")
        param2_layout = QHBoxLayout()
        self.param2_slider = QSlider(Qt.Horizontal)
        self.param2_value_label = QLabel("0.0")
        self.param2_value_label.setMinimumWidth(35)  # Increased width for larger numbers
        param2_layout.addWidget(self.param2_slider)
        param2_layout.addWidget(self.param2_value_label)
        settings_layout.addRow(self.param2_label, param2_layout)

        self.apply_embedding_button = QPushButton("Apply Embedding")
        self.apply_embedding_button.clicked.connect(self.apply_embedding)
        settings_layout.addRow("", self.apply_embedding_button)

        main_layout.addLayout(settings_layout)

    def _update_parameter_sliders(self):
        """Enable, disable, and configure sliders based on the selected technique."""
        technique = self.embedding_technique_combo.currentText()

        # Disconnect any existing connections to prevent conflicts
        try:
            self.param2_slider.valueChanged.disconnect()
        except TypeError:
            pass  # No connection existed

        if technique == "UMAP":
            # Enable Row 1 for n_neighbors
            self.param1_label.setEnabled(True)
            self.param1_slider.setEnabled(True)
            self.param1_value_label.setEnabled(True)
            self.param1_label.setText("n_neighbors:")
            self.param1_slider.setRange(2, 150)
            self.param1_slider.setValue(15)

            # Enable Row 2 for min_dist
            self.param2_label.setEnabled(True)
            self.param2_slider.setEnabled(True)
            self.param2_value_label.setEnabled(True)
            self.param2_label.setText("min_dist:")
            self.param2_slider.setRange(0, 99)
            self.param2_slider.setValue(10)
            self.param2_slider.valueChanged.connect(lambda v: self.param2_value_label.setText(f"{v/100.0:.2f}"))

        elif technique == "TSNE":
            # Enable Row 1 for Perplexity
            self.param1_label.setEnabled(True)
            self.param1_slider.setEnabled(True)
            self.param1_value_label.setEnabled(True)
            self.param1_label.setText("Perplexity:")
            self.param1_slider.setRange(5, 50)
            self.param1_slider.setValue(30)

            # --- MODIFIED: Enable Row 2 for Early Exaggeration ---
            self.param2_label.setEnabled(True)
            self.param2_slider.setEnabled(True)
            self.param2_value_label.setEnabled(True)
            self.param2_label.setText("Exaggeration:")
            self.param2_slider.setRange(50, 600)  # Represents 5.0 to 60.0
            self.param2_slider.setValue(120)      # Represents 12.0
            self.param2_slider.valueChanged.connect(lambda v: self.param2_value_label.setText(f"{v/10.0:.1f}"))

        elif technique == "PCA":
            # Disable both rows for PCA and reset to minimum values
            self.param1_label.setEnabled(False)
            self.param1_slider.setEnabled(False)
            self.param1_value_label.setEnabled(False)
            self.param1_label.setText(" ")
            self.param1_slider.setValue(self.param1_slider.minimum())
            self.param1_value_label.setText(str(self.param1_slider.minimum()))

            self.param2_label.setEnabled(False)
            self.param2_slider.setEnabled(False)
            self.param2_value_label.setEnabled(False)
            self.param2_label.setText(" ")
            self.param2_slider.setValue(self.param2_slider.minimum())
            self.param2_value_label.setText(str(self.param2_slider.minimum()))

    def get_embedding_parameters(self):
        """Returns a dictionary of the current embedding parameters."""
        params = {
            'technique': self.embedding_technique_combo.currentText(),
        }
        if params['technique'] == 'UMAP':
            params['n_neighbors'] = self.param1_slider.value()
            params['min_dist'] = self.param2_slider.value() / 100.0
        elif params['technique'] == 'TSNE':
            params['perplexity'] = self.param1_slider.value()
            params['early_exaggeration'] = self.param2_slider.value() / 10.0
        return params

    def apply_embedding(self):
        if self.explorer_window and hasattr(self.explorer_window, 'run_embedding_pipeline'):
            # Clear all selections before running a new embedding pipeline.
            if hasattr(self.explorer_window, '_clear_selections'):
                self.explorer_window._clear_selections()

            self.explorer_window.run_embedding_pipeline()<|MERGE_RESOLUTION|>--- conflicted
+++ resolved
@@ -590,21 +590,14 @@
             category = self.category_combo.currentText()
             is_color_features = (category == "Color Features")
             is_transformer = (category == "Transformer Model")
-<<<<<<< HEAD
         
         # Disable feature mode for Color Features and Transformer Models
         # (Transformers always output embeddings)
         self.feature_mode_combo.setEnabled(not (is_color_features or is_transformer))
-=======
-        
-        # Disable feature mode for Color Features and Transformer Models
-        # (Transformers always output embeddings)
-        self.feature_mode_combo.setEnabled(not (is_color_features or is_transformer))
         
         # If disabled categories are selected, force the combo to "Embed Features"
         if is_color_features or is_transformer:
             self.feature_mode_combo.setCurrentText("Embed Features")
->>>>>>> 6067683b
         
         if is_color_features:
             self.feature_mode_combo.setToolTip("Feature Mode is not applicable for Color Features.")
