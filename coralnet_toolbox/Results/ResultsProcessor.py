from PyQt5.QtCore import QPointF

from ultralytics.utils.nms import TorchNMS

from coralnet_toolbox.Annotations.QtPolygonAnnotation import PolygonAnnotation
from coralnet_toolbox.Annotations.QtRectangleAnnotation import RectangleAnnotation

from coralnet_toolbox.utilities import simplify_polygon

from coralnet_toolbox.QtProgressBar import ProgressBar


# ----------------------------------------------------------------------------------------------------------------------
# Classes
# ----------------------------------------------------------------------------------------------------------------------


class ResultsProcessor:
    def __init__(self,
                 main_window,
                 class_mapping={},
                 uncertainty_thresh=None,
                 iou_thresh=None,
                 min_area_thresh=None,
                 max_area_thresh=None):
        # Initialize the ResultsProcessor with the main window
        self.main_window = main_window
        self.label_window = main_window.label_window
        self.image_window = main_window.image_window
        self.annotation_window = main_window.annotation_window

        self.class_mapping = class_mapping

        if uncertainty_thresh is None:
            uncertainty_thresh = self.main_window.get_uncertainty_thresh()

        if iou_thresh is None:
            iou_thresh = main_window.get_iou_thresh()

        if min_area_thresh is None:
            min_area_thresh = main_window.get_area_thresh_min()

        if max_area_thresh is None:
            max_area_thresh = main_window.get_area_thresh_max()

        self.uncertainty_thresh = uncertainty_thresh
        self.iou_thresh = iou_thresh
        self.min_area_thresh = min_area_thresh
        self.max_area_thresh = max_area_thresh

    def filter_by_uncertainty(self, results):
        """
        Filter the results based on the uncertainty threshold.
        """
        try:
            results = results[results.boxes.conf > self.uncertainty_thresh]
        except Exception as e:
            print(f"Warning: Failed to filter results by uncertainty\n{e}")

        return results

    def filter_by_iou(self, results):
        """Filter the results based on the IoU threshold."""
        try:
            results = results[TorchNMS.fast_nms(results.boxes.xyxy, results.boxes.conf, self.iou_thresh)]
        except Exception as e:
            print(f"Warning: Failed to filter results by IoU\n{e}")

        return results

    def filter_by_area(self, results):
        """
        Filter the results based on the area threshold.
        """
        try:
            x_norm, y_norm, w_norm, h_norm = results.boxes.xywhn.T
            area_norm = w_norm * h_norm
            results = results[(area_norm >= self.min_area_thresh) & (area_norm <= self.max_area_thresh)]
        except Exception as e:
            print(f"Warning: Failed to filter results by area\n{e}")

        return results

    def apply_filters_to_results(self, results):
        """Check if the results passed all filters."""
        results = self.filter_by_uncertainty(results)
        results = self.filter_by_iou(results)
        results = self.filter_by_area(results)
        return results

    def indices_pass_uncertainty(self, results):
        """
        Get the indices of results that pass the uncertainty threshold.
        """
        try:
            mask = results.boxes.conf > self.uncertainty_thresh
            indices = mask.nonzero().flatten().tolist()
        except Exception as e:
            print(f"Warning: Failed to get indices for uncertainty\n{e}")
            indices = []

        return indices

    def indices_pass_iou(self, results):
        """
        Get the indices of results that pass the IoU threshold.
        """
        try:
            indices = TorchNMS.fast_nms(results.boxes.xyxy, results.boxes.conf, self.iou_thresh).tolist()
        except Exception as e:
            print(f"Warning: Failed to get indices for IoU\n{e}")
            indices = []

        return indices

    def indices_pass_area(self, results):
        """
        Get the indices of results that pass the area threshold.
        """
        try:
            x_norm, y_norm, w_norm, h_norm = results.boxes.xywhn.T
            area_norm = w_norm * h_norm
            mask = (area_norm >= self.min_area_thresh) & (area_norm <= self.max_area_thresh)
            indices = mask.nonzero().flatten().tolist()
        except Exception as e:
            print(f"Warning: Failed to get indices for area\n{e}")
            indices = []

        return indices

    def indices_pass_filters(self, results):
        """
        Get the indices of results that pass all filters.
        """
        indices_uncertainty = set(self.indices_pass_uncertainty(results))
        indices_iou = set(self.indices_pass_iou(results))
        indices_area = set(self.indices_pass_area(results))

        # Get the indexes of results that pass all filters (intersection)
        indices = indices_uncertainty.intersection(indices_iou).intersection(indices_area)

        return list(indices)
    
    def _apply_nms_with_existing_annotations(self, results, filtered_indices):
        """
        Apply NMS considering both filtered new results and existing annotations.
        Returns indices of new results that survive NMS.
        
        :param results: YOLO results object
        :param filtered_indices: List of indices that already passed standard filters
        :return: List of indices for new results that survived NMS
        """
        # Get image path from results
        image_path = results.path.replace("\\", "/")
        
        # Get existing annotations for this image
        existing_annotations = self.annotation_window.get_image_annotations(image_path)
        # Filter out specific annotation types (PatchAnnotation)
        existing_annotations = [a for a in existing_annotations if (isinstance(a, RectangleAnnotation) or 
                                                                    isinstance(a, PolygonAnnotation))]
        
        # Convert existing annotations to NMS format
        existing_detections = self._convert_annotations_to_nms_format(existing_annotations)
        
        # Convert filtered new results to NMS format
        new_detections = []
        for idx in filtered_indices:
            if idx < len(results.boxes):
                try:
                    box = results.boxes[idx]
                    xyxy = box.xyxy[0].cpu().numpy()  # Fix: Add [0] to get single box
                    conf = box.conf[0].cpu().numpy()  # Fix: Add [0] to get single confidence
                    cls = box.cls[0].cpu().numpy()    # Fix: Add [0] to get single class
                    
                    cls_name = results.names[int(cls)]
                    
                    new_detections.append({
                        'bbox': [float(xyxy[0]), float(xyxy[1]), float(xyxy[2]), float(xyxy[3])],
                        'confidence': float(conf),
                        'class_name': cls_name,
                        'class_id': int(cls),
                        'result_index': idx,
                        'is_existing': False,
                        'area': float((xyxy[2] - xyxy[0]) * (xyxy[3] - xyxy[1]))
                    })
                except Exception as e:
                    print(f"Warning: Failed to convert result to NMS format: {e}")
        
        # Combine all detections
        all_detections = existing_detections + new_detections
        
        if not all_detections:
            return []
        
        # Apply NMS to combined detections
        surviving_indices = self._apply_nms_to_combined_detections(all_detections)
        
        # Return only indices of new detections that survived NMS
        surviving_new_indices = []
        for idx in surviving_indices:
            if idx >= len(existing_detections):  # This is a new detection
                detection = all_detections[idx]
                surviving_new_indices.append(detection['result_index'])
        
        return surviving_new_indices

    def _convert_annotations_to_nms_format(self, annotations):
        """Convert existing annotations to NMS format using their built-in method."""
        nms_detections = []
        
        for annotation in annotations:
            try:
                # Use the annotation's built-in NMS conversion method
                nms_detection = annotation.to_nms_detection()
                nms_detections.append(nms_detection)
            except Exception as e:
                print(f"Warning: Failed to convert annotation {annotation.id} to NMS format: {e}")
        
        return nms_detections

    def _apply_nms_to_combined_detections(self, combined_detections):
        """Apply NMS to combined detections and annotations using TorchNMS."""
        if not combined_detections:
            return []
        
        import torch
        
        # Convert to tensors for NMS
        bboxes = torch.tensor([det['bbox'] for det in combined_detections], dtype=torch.float32)
        scores = torch.tensor([det['confidence'] for det in combined_detections], dtype=torch.float32)
        
        # Apply NMS using TorchNMS
        try:
            keep_indices = TorchNMS.fast_nms(bboxes, scores, self.iou_thresh)
            return keep_indices.tolist()
        except Exception as e:
            print(f"Warning: NMS failed, returning all indices: {e}")
            return list(range(len(combined_detections)))
        
    def get_mapped_short_label(self, cls_name, conf):
        """
        Get the short label for a detection result based on confidence and class mapping.

        :param cls_name: Class name
        :param conf: Confidence score
        :return: Short label as a string
        """
        if conf <= self.uncertainty_thresh:
            return 'Review'
        return self.class_mapping.get(cls_name, {}).get('short_label_code', 'Review')

    def create_rectangle_annotation(self, xmin, ymin, xmax, ymax, label, image_path):
        """
        Create a rectangle annotation for the given bounding box coordinates and label.

        :param xmin: Minimum x-coordinate
        :param ymin: Minimum y-coordinate
        :param xmax: Maximum x-coordinate
        :param ymax: Maximum y-coordinate
        :param label: Label object
        :param image_path: Path to the image
        :return: RectangleAnnotation object
        """
        try:
            top_left = QPointF(xmin, ymin)
            bottom_right = QPointF(xmax, ymax)
            annotation = RectangleAnnotation(top_left,
                                             bottom_right,
                                             label.short_label_code,
                                             label.long_label_code,
                                             label.color,
                                             image_path,
                                             label.id,
                                             self.main_window.get_transparency_value())
        except Exception:
            annotation = None

        return annotation

    def create_polygon_annotation(self, points, label, image_path):
        """
        Create a polygon annotation for the given points and label.

        :param points: List of polygon points
        :param label: Label object
        :param image_path: Path to the image
        :return: PolygonAnnotation object
        """
        try:
            points = [QPointF(x, y) for x, y in points]
            annotation = PolygonAnnotation(points,
                                           label.short_label_code,
                                           label.long_label_code,
                                           label.color,
                                           image_path,
                                           label.id,
                                           self.main_window.get_transparency_value())
        except Exception:
            annotation = None

        return annotation

    def extract_classification_result(self, result):
        """
        Extract relevant information from a classification result.
        """
        predictions = {}

        try:
            image_path = result.path.replace("\\", "/")
            class_names = result.names
            top1 = result.probs.top1
            top1conf = result.probs.top1conf
            top1cls = class_names[top1]
            top5 = result.probs.top5
            top5conf = result.probs.top5conf
        except Exception as e:
            print(f"Warning: Failed to process classification result\n{e}")
            return predictions

        for idx, conf in zip(top5, top5conf):
            class_name = class_names[idx]
            label = self.label_window.get_label_by_short_code(class_name)
            if label:
                predictions[label] = float(conf)

        return image_path, top1cls, top1conf, predictions

    def process_classification_results(self, results_generator, annotations):
        """
        Process the classification results from the results generator.
        """
        progress_bar = ProgressBar(self.annotation_window, title="Making Classification Predictions")
        progress_bar.show()
        progress_bar.start_progress(len(annotations))

        for result, annotation in zip(results_generator, annotations):
            if result:
                try:
                    # Extract results and pass them to the dedicated update/display method
                    _, cls_name, conf, predictions = self.extract_classification_result(result)
                    self._update_and_display_classification(annotation, cls_name, conf, predictions)
                except Exception as e:
                    print(f"Warning: Failed to process classification result for annotation {annotation.id}\n{e}")
            progress_bar.update_progress()

        progress_bar.stop_progress()
        progress_bar.close()
        
    def _update_and_display_classification(self, annotation, cls_name, conf, predictions):
        """
        Updates an existing annotation with classification results and refreshes the UI if visible.

        :param annotation: Annotation object to update.
        :param cls_name: The top predicted class name.
        :param conf: The top confidence score.
        :param predictions: Dictionary of all class predictions.
        """
        # Update the machine confidence values with all predictions
        annotation.update_machine_confidence(predictions)

        # Determine the final label, setting it to 'Review' if confidence is too low
        final_label = self.label_window.get_label_by_short_code(cls_name)
        if conf < self.uncertainty_thresh:
            final_label = self.label_window.get_label_by_id('-1')
        
        # Update the annotation's label
        if final_label:
            annotation.update_label(final_label)

        # If the annotation's image is currently displayed, refresh its visual state
        if annotation.image_path == self.annotation_window.current_image_path:
            annotation.create_cropped_image(self.annotation_window.rasterio_image)
            # Update the confidence window if this annotation is selected
            if annotation in self.annotation_window.selected_annotations:
                self.main_window.confidence_window.display_cropped_image(annotation)
        
        # Update the annotation count in the image table
        self.image_window.update_image_annotations(annotation.image_path)

    def extract_detection_result(self, result):
        """
        Extract relevant information from a detection result.

        :param result: Detection result
        :return: Tuple containing class, class name, confidence, and bounding box coordinates
        """
        # Class ID, class name, confidence, and bounding box coordinates
        image_path = result.path.replace("\\", "/")
        cls = int(result.boxes.cls.cpu().numpy()[0])
        cls_name = result.names[cls]
        conf = float(result.boxes.conf.cpu().numpy()[0])
        xmin, ymin, xmax, ymax = map(float, result.boxes.xyxy.cpu().numpy()[0])

        return image_path, cls, cls_name, conf, xmin, ymin, xmax, ymax

    def process_detection_results(self, results_list):
        """
        Process the detection results from the list of Results with NMS considering existing annotations.
        """
        progress_bar = ProgressBar(self.annotation_window, title="Making Detection Predictions with NMS")
        progress_bar.show()

        annotations_to_add = []

        for results in results_list:
            if not results or not results.boxes:
                continue
                
            # First apply standard filters to get initial surviving indices
            filtered_indices = self.indices_pass_filters(results)
            
            # Then apply NMS with existing annotations on the filtered results
            surviving_indices = self._apply_nms_with_existing_annotations(results, filtered_indices)
            
            progress_bar.start_progress(len(surviving_indices))
            
            for idx in surviving_indices:
                try:
                    # Extract detection data - Fix array indexing
                    box = results.boxes[idx]
                    xyxy = box.xyxy[0].cpu().numpy()  # Fix: Add [0] to get single box
                    conf = box.conf[0].cpu().numpy()  # Fix: Add [0] to get single confidence
                    cls = box.cls[0].cpu().numpy()    # Fix: Add [0] to get single class
                    
                    cls_name = results.names[int(cls)]
                    xmin, ymin, xmax, ymax = map(float, xyxy)
                    image_path = results.path.replace("\\", "/")
                    
                    # Create annotation
                    short_label = self.get_mapped_short_label(cls_name, float(conf))
                    label = self.label_window.get_label_by_short_code(short_label)
                    annotation = self.create_rectangle_annotation(xmin, ymin, xmax, ymax, label, image_path)
                    
                    if annotation:
                        processed_annotation = self._post_process_new_annotation(annotation, cls_name, float(conf))
                        annotations_to_add.append(processed_annotation)
                        
                except Exception as e:
                    print(f"Warning: Failed to process detection result\n{e}")
                
                progress_bar.update_progress()
        
        # Add surviving annotations
        for annotation in annotations_to_add:
            self.annotation_window.add_annotation(annotation)
            
        # After adding new annotations, check if any added belong to current image; refresh view
        affected_paths = {ann.image_path for ann in annotations_to_add}
        if self.annotation_window.current_image_path in affected_paths:
            self.annotation_window.load_annotations()  # Reloads graphics for the current image

        progress_bar.stop_progress()
        progress_bar.close()

    def extract_segmentation_result(self, result):
        """
        Extract relevant information from a segmentation result.

        :param result: Segmentation result
        :return: Tuple containing class, class name, confidence, and polygon points
        """
        # Class ID, class name, confidence, and polygon points
        image_path = result.path.replace("\\", "/")
        cls = int(result.boxes.cls.cpu().numpy()[0])
        cls_name = result.names[cls]
        conf = float(result.boxes.conf.cpu().numpy()[0])

        return image_path, cls, cls_name, conf

    def process_segmentation_results(self, results_list):
        """
        Process the segmentation results from the list of Results with NMS considering existing annotations.
        """
        progress_bar = ProgressBar(self.annotation_window, title="Making Segmentation Predictions with NMS")
        progress_bar.show()

        annotations_to_add = []

        for results in results_list:
            if not results or not results.masks:
                continue
                
            # First apply standard filters to get initial surviving indices
            filtered_indices = self.indices_pass_filters(results)
            
            # Then apply NMS with existing annotations on the filtered results
            surviving_indices = self._apply_nms_with_existing_annotations(results, filtered_indices)
            
            progress_bar.start_progress(len(surviving_indices))
            
            for idx in surviving_indices:
                try:
                    # Extract segmentation data
                    xy = results.masks.xy[idx]
                    points = [(float(x), float(y)) for x, y in xy]
                    points = simplify_polygon(points, 0.1)
                    
                    # Fix array indexing for segmentation results
                    box = results.boxes[idx]
                    conf = box.conf[0].cpu().numpy()  # Fix: Add [0] to get single confidence
                    cls = box.cls[0].cpu().numpy()    # Fix: Add [0] to get single class
                    cls_name = results.names[int(cls)]
                    image_path = results.path.replace("\\", "/")
                    
                    # Create polygon annotation
                    short_label = self.get_mapped_short_label(cls_name, float(conf))
                    label = self.label_window.get_label_by_short_code(short_label)
                    annotation = self.create_polygon_annotation(points, label, image_path)
                    
                    if annotation:
                        processed_annotation = self._post_process_new_annotation(annotation, cls_name, float(conf))
                        annotations_to_add.append(processed_annotation)
                        
                except Exception as e:
                    print(f"Warning: Failed to process segmentation result\n{e}")
                
                progress_bar.update_progress()
        
        # Add surviving annotations
        for annotation in annotations_to_add:
            self.annotation_window.add_annotation(annotation)
            
        # After adding new annotations, check if any added belong to current image; refresh view
        affected_paths = {ann.image_path for ann in annotations_to_add}
        if self.annotation_window.current_image_path in affected_paths:
            self.annotation_window.load_annotations()  # Reloads graphics for the current image

        progress_bar.stop_progress()
        progress_bar.close()
        
    def _post_process_new_annotation(self, annotation, cls_name, conf):
        """
        Applies final processing to a newly created annotation before batch addition.
        
        :param annotation: The annotation object to process.
        :param cls_name: The original class name from the model.
        :param conf: The confidence score from the model.
        :return: The processed annotation object.
        """
        # Update the confidence values for the prediction
        predictions = {self.label_window.get_label_by_short_code(cls_name): conf}
        annotation.update_machine_confidence(predictions)

        # If the confidence is below the threshold, update the label to 'Review'
        if conf < self.uncertainty_thresh:
            review_label = self.label_window.get_label_by_id('-1')
<<<<<<< HEAD
            annotation.update_label(review_label)
            annotation.set_verified(False)  # Mark as unverified since it needs review

        # If the image is currently displayed in the annotation window, update the graphics item
        if image_path == self.annotation_window.current_image_path:
            annotation.create_graphics_item(self.annotation_window.scene)
            annotation.create_cropped_image(self.annotation_window.rasterio_image)
            self.main_window.confidence_window.display_cropped_image(annotation)

        # Update the image in the image window
        self.image_window.update_image_annotations(image_path)
        # Unselect all annotations
        self.annotation_window.unselect_annotations()
        # Add the annotation to the annotation window
        self.annotation_window.add_annotation(annotation)
=======
            annotation.update_label(review_label, set_review=True)
        
        return annotation
>>>>>>> 1033c1f0
<|MERGE_RESOLUTION|>--- conflicted
+++ resolved
@@ -545,24 +545,7 @@
         # If the confidence is below the threshold, update the label to 'Review'
         if conf < self.uncertainty_thresh:
             review_label = self.label_window.get_label_by_id('-1')
-<<<<<<< HEAD
             annotation.update_label(review_label)
-            annotation.set_verified(False)  # Mark as unverified since it needs review
-
-        # If the image is currently displayed in the annotation window, update the graphics item
-        if image_path == self.annotation_window.current_image_path:
-            annotation.create_graphics_item(self.annotation_window.scene)
-            annotation.create_cropped_image(self.annotation_window.rasterio_image)
-            self.main_window.confidence_window.display_cropped_image(annotation)
-
-        # Update the image in the image window
-        self.image_window.update_image_annotations(image_path)
-        # Unselect all annotations
-        self.annotation_window.unselect_annotations()
-        # Add the annotation to the annotation window
-        self.annotation_window.add_annotation(annotation)
-=======
-            annotation.update_label(review_label, set_review=True)
-        
-        return annotation
->>>>>>> 1033c1f0
+            annotation.set_verified(False)
+        
+        return annotation