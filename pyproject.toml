--- conflicted
+++ resolved
@@ -1,10 +1,7 @@
 [project]
 name = "coralnet-toolbox"
-<<<<<<< HEAD
 version = "0.0.67"
-=======
-version = "0.0.66"
->>>>>>> 5c404df3
+
 dynamic = [
     "dependencies",
 ]
@@ -46,11 +43,7 @@
 
 
 [tool.bumpversion]
-<<<<<<< HEAD
 current_version = "0.0.67"
-=======
-current_version = "0.0.66"
->>>>>>> 5c404df3
 commit = true
 tag = true
 
