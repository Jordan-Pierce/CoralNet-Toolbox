# Usage

## Overview
The CoralNet Toolbox is a Python application built using PyQt5 for image annotation.
This guide provides instructions on how to use the application, including key functionalities and hotkeys.

## Annotations
- **PatchAnnotation**: Represents a patch annotation.
- **RectangleAnnotation**: Represents a rectangular annotation.
- **PolygonAnnotation**: Represents a polygonal annotation.

## Computer Vision Tasks
- **Classification**: Assign a label to an image (Patch).
- **Detection**: Detect objects in an image (Rectangle).
- **Segmentation**: Segment objects in an image (Polygon).

## Thresholds for Computer Vision Tasks
- **Patch Size**: Adjust the patch size in the status bar.
- **Uncertaint** Threshold: Adjust the uncertainty threshold in the status bar.
- **IoU Threshold**: Adjust the IoU threshold in the status bar.
- **Area Threshold**: Adjust the min and max area threshold in the status bar.

## Main Window
The main window consists of several components:
- **Menu Bar**: Contains import, export, and other actions.
- **Tool Bar**: Contains tools for selection and annotation.
- **Status Bar**: Displays the image size, cursor position, view extent, annotation transparency, and thresholds.
- **Annotation Window**: Displays the image and annotations.
- **Label Window**: Lists and manages labels.
- **Image Window**: Displays imported images.
- **Confidence Window**: Displays cropped images and confidence charts.

## Menu Bar Actions
- **New Project**: Reload CoralNet-Toolbox (loss of data warning).
- **Open Project**: Open an existing CoralNet-Toolbox project JSON file.
- **Save Project**: Save current CoralNet-Toolbox project to JSON file.

- **Import**:
  - **Import Images**: Load image files.
  - **Import Frames**: Load video frames (Currently not available).
  - **Import Labels (JSON)**: Load label data from a JSON file.
  - **Import CoralNet Labels (CSV)**: Load label data from a CoralNet CSV file.
  - **Import TagLab Labels (JSON)**: Load label data from a TagLab JSON file.
  - **Import Annotations (JSON)**: Load annotation data from a JSON file.
  - **Import CoralNet Annotations**: Load annotation data from a CoralNet CSV file.
  - **Import TagLab Annotations**: Load annotation data from a TagLab JSON file.
  - **Import Viscore Annotations**: Load annotation data from a Viscore CSV file.
  - **Import Dataset**: Import a YOLO dataset for machine learning (Detection, Segmentation).

- **Export**:
  - **Export Labels (JSON)**: Save label data to a JSON file.
  - **Export TagLab Labels (JSON)**: Save label data to a TagLab JSON file.
  - **Export Annotations (JSON)**: Save annotation data to a JSON file.
  - **Export GeoJSON Annotations**: Save annotations to GeoJSON file (only for GeoTIFFs with CRS and Transforms data).
  - **Export Mask Annotations (Raster)**: Save annotations as segmentation masks.
  - **Export CoralNet Annotations**: Save annotation data to a CoralNet CSV file.
  - **Export TagLab Annotations**: Save annotation data to a TagLab JSON file.
  - **Export Viscore Annotations**: Save annotation data to a Viscore CSV file.
  - **Export Dataset**: Create a YOLO dataset for machine learning (Classification, Detection, Segmentation).

- **Sample**:
  - **Sample Annotations**: Automatically generate Patch annotations.
    - **Sampling Method**: Choose between Random, Stratified Random, or Uniform distribution.
    - **Number of Annotations**: Specify how many annotations to generate.
    - **Annotation Size**: Set the size of the generated patch annotations.
    - **Label Selection**: Choose which label to assign to generated annotations.
    - **Exclude Regions**: Option to prevent sampling in areas with existing annotations.
    - **Margins**: Define image boundary constraints for sampling:
      - Set margins in pixels or percentage
      - Configure different values for top, right, bottom, and left edges
      - Annotations will only be placed within these margins
    - **Apply Options**: Apply sampling to current image, filtered images, previous/next images, or all images.

- **Tile**:
  - **Tile Dataset**: Tile existing Classification, Detection or Segmention datasets using `yolo-tiling`.
  - **Tile Inference**: Pre-compute multiple work areas for the current image.

- **CoralNet**: 
  - **Authenticate**: Authenticate with CoralNet.
    - Enter your CoralNet username and password to access your sources.
    - Authentication is required before downloading any CoralNet data.
  - **Download**: Download data from CoralNet.
    - **Source ID**: Enter the Source ID (or multiple IDs separated by commas).
    - **Output Directory**: Select where to save downloaded files.
    - **Download Options**: Choose what to download:
      - Metadata: Source information and settings
      - Labelset: All available labels from the source
      - Annotations: Point annotations with their labels
      - Images: Original images from the source
    - **Parameters**: Configure download settings:
      - Image Fetch Rate: Time between image downloads (seconds)
      - Image Fetch Break Time: Pause duration between batches (seconds)
    - **Debug Mode**: Toggle headless browser mode for troubleshooting.

- **Ultralytics**:
  - **Merge Datasets**: Merge multiple Classification datasets.
  - **Train Model**: Train a machine learning model.
  - **Evaluate Model**: Evaluate a trained model.
  - **Optimize Model**: Convert model format.
  - **Deploy Model**: Make predictions using a trained model (Classification, Detection, Segmentation).
  - **Batch Inference**: Perform batch inferences.

- **SAM**:
  - **Deploy Predictor**: Deploy `EdgeSAM`, `MobileSAM`, `SAM`, etc, to use interactively (points, box).
  - **Deploy Generator**: Deploy `FastSAM` to automatically segment the image.
  - **Batch Inference**: Perform batch inferencing using `FastSAM`.

- **See Anything (YOLOE)**:
  - **Train Model**: Train a YOLOE Segmentation model using an existing YOLO Segmentation dataset.
  - **Deploy Predictor**: Deploy an existing `YOLOE` model to use interactively.
  - **Batch Inference**: Perform batch inferencing using `YOLOE`.

- **AutoDistill**:
  - **Deploy Model**: Deploy a foundational model
    - Models Available: `Grounding DINO`, `OWLViT`, `OmDetTurbo`
  - **Batch Inference**: Perform batch inferences.

## Tool Bar Tools
- **Select Tool**: After selecting the tool
  - **Left-Click**: Select an annotation; drag to move it.
  - **Ctrl + Left-Click**: Add/remove annotation to current selection.
  - **Ctrl + Drag**: Create rectangle selection to select multiple annotations.
  - **Delete / Backspace**: Remove selected annotation(s).
  - **Ctrl + Shift**: Show resize handles for the selected annotation.
  - **Ctrl + Mouse Wheel**: Change size of the selected annotation.
  - **Ctrl + Space**: Confirm prediction for selected annotation with top machine confidence.
  - **Ctrl + C**: Combine multiple selected annotations (if same type and label) or enter cutting mode for single annotation.
    - **Combining Rules**: 
      - All selected annotations must have the same label
      - All selected annotations must be verified (not machine predictions)
      - Patch annotations can be combined with other patches or polygons
      - Rectangle annotations can only be combined with other rectangles
      - Polygon annotations can be combined with other polygons
    - **Cutting Mode**: Left-click to start drawing a cut line, click again to complete the cut.
  - **Backspace/Ctrl + C**: Cancel cutting mode.

- **Patch Tool**: After selecting the tool
  - **Left-Click**: Add a patch annotation at the clicked position.
  - **Ctrl + Mouse Wheel**: Adjust the patch size up or down.
  - **Mouse Movement**: Shows a semi-transparent preview of the patch at the cursor position.

- **Rectangle Tool**: After selecting the tool
  - **Left-Click**: Start drawing a rectangle; click again to finish.
  - **Mouse Movement**: Shows a preview of the rectangle while drawing.
  - **Backspace**: Cancel the current rectangle annotation.

- **Polygon Tool**: After selecting the tool
  - **Left-Click (first)**: Start drawing a polygon.
  - **Left-Click (subsequent)**: Add points to the polygon; click near the first point to close.
  - **Ctrl + Left-Click**: Enable straight line mode; click to add straight line segments.
  - **Mouse Movement**: Shows a preview of the polygon as you draw.
  - **Backspace**: Cancel the current polygon annotation.

- **SAM Tool**: After a model is loaded
  - **Space Bar**: Set working area; confirm prediction; finalize predictions and exit working area.
  - **Left-Click**: Start a box; press again to end a box.
  - **Ctrl + Left-Click**: Add positive point.
  - **Ctrl + Right-Click**: Add negative point.
  - **Backspace**: Discard unfinalized predictions.

- **See Anything (YOLOE) Tool**: After a model is loaded
  - **Space Bar**: Set working area; run prediction; finalize predictions and exit working area.
  - **Left-Click**: Start a box; press again to end a box.
  - **Backspace**: Discard unfinalized predictions.

- **Work Area Tool**: For creating restricted areas for model prediction
  - **Left-Click**: Start drawing a work area; click again to finish drawing.
  - **Backspace**: Cancel drawing the current work area.
  - **Ctrl + Space**: Create a work area from the current view.
  - **Ctrl + Alt**: Create temporary work area from current view (disappears when keys released / pressed again).
  - **Ctrl + Shift**: Show removal buttons on existing work areas (click the "X" to remove).
  - **Ctrl + Shift + Backspace**: Remove all work areas in the current image.
  - **Practical Use**:
    - Define specific regions where models should make predictions.
    - Useful for processing only relevant parts of large images.
    - Work areas persist between tool changes and sessions.

## Status Bar
- **Image Size**: Displays the image size.
- **Cursor Position**: Displays the cursor position.
- **View Extent**: Displays the view extent.
- **Annotation Transparency**: Adjust the annotation transparency.
  - **Select All Labels**: Select all labels, adjusting transparency for all labels.
  - **Unselect All Labels**: Unselect all labels, adjusting transparency for only selected labels.
- **Patch Size**: Manipulate Patch Size (only active when using Patch Tool).
- **Parameters**: Adjust parameters including uncertainty, IoU, and area thresholds.

## Annotation Window
- **Zoom**: Use the mouse wheel to zoom in and out.
- **Pan**: Hold Ctrl + Right-click the mouse button to pan the image.

## Label Window
- **Move Label**: Right-click and drag to move labels.
- **Add Label**: Click the "Add Label" button to add a new label.
- **Delete Label**: Click the "Delete Label" button to delete the selected label.
- **Edit Label**: Click the "Edit Label" button to edit the selected label.
- **Lock Label**: Click the "Lock Label" button to lock the selected label.
- **Filter Labels**: Use the filter text box to search for specific labels.
- **Label Count**: Displays the total number of labels in the project.
- **Annotation Count**: Shows information about the current annotations:
  - When no annotation is selected: Shows the total count of annotations.
  - When a single annotation is selected: Shows the selected annotation's index.
  - When multiple annotations are selected: Shows how many annotations are selected.
  - Can be edited (when in select mode) to navigate to a specific annotation by index.

## Image Window
- **Select Image**: Double-click on a row to select and load the image in the annotation window.
- **Highlight Image**: Single-click on a row to highlight one or more rows in the image window.
  - **Ctrl + Left-click**: Select multiple, non-adjacent rows.
  - **Shift + Left-click**: Select multiple, adjacent rows.
- **Open Context Menu**:
  - **Right-click on a single highlighted row**: Delete images / annotations for the highlighted row.
  - **Shift + Right-click on multiple highlighted rows**: Delete images / annotations for highlighted rows.
- **Search / Filter**:
  - **By Image**: Filter for images by name or sub-string.
  - **By Label**: Filter images by labels they contain.
  - **No Annotations**: Filter images with no annotations.
  - **Has Annotations**: Filter images with annotations.
  - **Has Predictions**: Filter images with predictions.
  - **Highlighted**: Filter highlighted images.
- **Navigation**:
  - **Home Button**: Click to center the table on the currently selected image.
  - **Highlight All**: Highlight all images in the current filtered view.
  - **Unhighlight All**: Unhighlight all images in the current filtered view.
- **Image Preview**:
  - **Tool Tip**: Hover over a row to show image metadata.
  - **Thumbnail**: Hold Ctrl while hovering over a row to show a thumbnail.

## Confidence Window
- **Display Cropped Image**: Shows the cropped image of the selected annotation.
  - The dimensions shown include both original and scaled sizes when applicable.
  - The border of the image is highlighted with the color of the top confident label.
- **Confidence Chart**: Displays a bar chart with confidence scores.
  - **Top 5 Predictions**: Shows up to 5 predictions with their confidence scores.
  - **Prediction Selection**: Click on any confidence bar to change the annotation's label.
  - **Numerical Keys**: Press keys 1-5 to quickly select from the top 5 predictions.
- **Confidence Mode Toggle**: 
  - Click the icon button next to the dimensions to toggle between user and machine confidence views.
  - User icon shows user-assigned confidence scores.
  - Machine icon shows model-predicted confidence scores.
  - The toggle is only enabled when both user and machine confidences are available.
- **Visual Indicators**:
  - Each confidence bar shows the label color and confidence percentage.
  - Numbered indicators (1-5) show the rank of each prediction.
  - Hover over confidence bars to see a pointing hand cursor when selection is possible.

### Secret Hotkeys
- **Escape**: Exit the program.

- **Alt + Up/Down**: Cycle through images.
- **Ctrl + W/A/S/D**: Cycle through labels.
- **Ctrl + Left/Right**: Cycle through annotations.

- **Ctrl + Shift + <**: Select all annotations.
- **Ctrl + Shift + >**: Unselect all annotations.
<<<<<<< HEAD
=======

- **Escape**: Exit the program.
>>>>>>> 5f0c1daf

- **Machine Learning, SAM, and AutoDistill**: After a model is loaded
  - **Ctrl + 1**: Make prediction on selected Patch annotation, else all in the image with Review label.
  - **Ctrl + 2**: Make predictions using Object Detection model.
  - **Ctrl + 3**: Make predictions using Instance Segmentation model.
  - **Ctrl + 4**: Make predictions using FastSAM model.
  - **Ctrl + 5**: Make predictions using AutoDistill model.<|MERGE_RESOLUTION|>--- conflicted
+++ resolved
@@ -8,6 +8,7 @@
 - **PatchAnnotation**: Represents a patch annotation.
 - **RectangleAnnotation**: Represents a rectangular annotation.
 - **PolygonAnnotation**: Represents a polygonal annotation.
+- **MultiPolygonAnnotation**: Represents multiple, non-overlapping polygonal annotations.
 
 ## Computer Vision Tasks
 - **Classification**: Assign a label to an image (Patch).
@@ -63,13 +64,13 @@
     - **Sampling Method**: Choose between Random, Stratified Random, or Uniform distribution.
     - **Number of Annotations**: Specify how many annotations to generate.
     - **Annotation Size**: Set the size of the generated patch annotations.
-    - **Label Selection**: Choose which label to assign to generated annotations.
+    - **Label As**: Choose which label to assign to generated annotations.
+    - **Apply Options**: Apply sampling to current image, filtered images, previous/next images, or all images.
     - **Exclude Regions**: Option to prevent sampling in areas with existing annotations.
     - **Margins**: Define image boundary constraints for sampling:
       - Set margins in pixels or percentage
       - Configure different values for top, right, bottom, and left edges
       - Annotations will only be placed within these margins
-    - **Apply Options**: Apply sampling to current image, filtered images, previous/next images, or all images.
 
 - **Tile**:
   - **Tile Dataset**: Tile existing Classification, Detection or Segmention datasets using `yolo-tiling`.
@@ -112,7 +113,7 @@
 
 - **AutoDistill**:
   - **Deploy Model**: Deploy a foundational model
-    - Models Available: `Grounding DINO`, `OWLViT`, `OmDetTurbo`
+    - Models Available: `Grounding DINO`, `OWLViT`
   - **Batch Inference**: Perform batch inferences.
 
 ## Tool Bar Tools
@@ -124,15 +125,17 @@
   - **Ctrl + Shift**: Show resize handles for the selected annotation.
   - **Ctrl + Mouse Wheel**: Change size of the selected annotation.
   - **Ctrl + Space**: Confirm prediction for selected annotation with top machine confidence.
-  - **Ctrl + C**: Combine multiple selected annotations (if same type and label) or enter cutting mode for single annotation.
+  - **Ctrl + X**: Enter cutting mode; left-click to start, draw line, left-click to end.
+  - **Backspace/Ctrl + X**: Cancel cutting mode.
+    - MultiPolygonAnnotations: Break apart each PolygonAnnotation.    
+  - **Ctrl + C**: Combine multiple selected annotations (if same type and label).
     - **Combining Rules**: 
-      - All selected annotations must have the same label
-      - All selected annotations must be verified (not machine predictions)
-      - Patch annotations can be combined with other patches or polygons
-      - Rectangle annotations can only be combined with other rectangles
-      - Polygon annotations can be combined with other polygons
-    - **Cutting Mode**: Left-click to start drawing a cut line, click again to complete the cut.
-  - **Backspace/Ctrl + C**: Cancel cutting mode.
+      - All selected annotations must have the same label.
+      - All selected annotations must be verified (not machine predictions).
+      - RectangleAnnotations can only be combined with other rectangles.
+      - PatchAnnotations can be combined with other patches or polygons to create polygons.
+      - PolygonAnnotations can be combined with other overlapping polygons to create a polygon.
+      - MultiPolygonAnnotations can be made with multiple non-overlapping polygons.
 
 - **Patch Tool**: After selecting the tool
   - **Left-Click**: Add a patch annotation at the clicked position.
@@ -246,18 +249,11 @@
 
 ### Secret Hotkeys
 - **Escape**: Exit the program.
-
 - **Alt + Up/Down**: Cycle through images.
 - **Ctrl + W/A/S/D**: Cycle through labels.
 - **Ctrl + Left/Right**: Cycle through annotations.
-
 - **Ctrl + Shift + <**: Select all annotations.
 - **Ctrl + Shift + >**: Unselect all annotations.
-<<<<<<< HEAD
-=======
-
-- **Escape**: Exit the program.
->>>>>>> 5f0c1daf
 
 - **Machine Learning, SAM, and AutoDistill**: After a model is loaded
   - **Ctrl + 1**: Make prediction on selected Patch annotation, else all in the image with Review label.
